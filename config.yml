--- conflicted
+++ resolved
@@ -1,11 +1,6 @@
 aws:
-<<<<<<< HEAD
   # This is the path to the hf token file that contains your custom
   # hf token
-=======
-  # This is the IAM instance profile that is created
-  # iam_instance_profile_arn: arn:aws:iam::471112568442:instance-profile/Multi-Deploy-EC2
->>>>>>> 91848ba1
   hf_token_fpath: /tmp/hf_token.txt
   
 # steps to run the fmbench orchestration
@@ -37,11 +32,7 @@
   #Need to change this name to something better?
   # This assumes that if key_pair_generation is false, you have the key pair stored in the root.
   # If so, change the file name to your KP name and the script will pick it up.
-<<<<<<< HEAD
   key_pair_name: fmbench_orchestrator_key_pair
-=======
-  key_pair_name: fmbench_orchestrator
->>>>>>> 91848ba1
 
 #Instance follows the format below.
 #   instance_id: {instance_id_here} if Instance_id, then you need to bring your own private key
@@ -80,7 +71,7 @@
 # Take the below as list of dict as there might be 2 instances with the same AMI
 
 instances:
-<<<<<<< HEAD
+
 - instance_type: g6e.2xlarge
   region: us-east-2
   ami_id: ami-02640984b8ff18c56
@@ -94,43 +85,3 @@
   # Timeout period in Seconds before a run is stopped
   fmbench_complete_timeout: 1200
   fmbench_config: configs/config-ec2-llama3-8b-g6e-2xl.yml
-
-- instance_type: g5.2xlarge
-  region: us-west-2
-  ami_id: ami-0ef389de7488b38d4
-=======
-- instance_type: g5.2xlarge
-  region: us-east-1
-  ami_id: ami-067bd563cecc90173
->>>>>>> 91848ba1
-  device_name: /dev/sda1
-  ebs_del_on_termination: True
-  ebs_Iops: 16000
-  ebs_VolumeSize: 250
-  ebs_VolumeType: gp3
-  startup_script: startup_scripts/gpu_ubuntu_startup.txt
-  post_startup_script: post_startup_scripts/fmbench.txt
-  # Timeout period in Seconds before a run is stopped
-  fmbench_complete_timeout: 1200
-<<<<<<< HEAD
-  fmbench_config: https://raw.githubusercontent.com/dheerajoruganty/multi-deploy-ec2/refs/heads/main/configs/config-ec2-llama3-8b.yml
-=======
-  fmbench_config: configs/config-ec2-llama3-8b-g6e-2xl.yml
-
-# - instance_type: g5.2xlarge
-#   region: us-west-2
-#   ami_id: ami-0ef389de7488b38d4
-#   device_name: /dev/sda1
-#   ebs_del_on_termination: True
-#   ebs_Iops: 16000
-#   ebs_VolumeSize: 250
-#   ebs_VolumeType: gp3
-#   startup_script: startup_scripts/gpu_ubuntu_startup.txt
-#   post_startup_script: post_startup_scripts/fmbench.txt
-#   fmbench_llm_tokenizer_fpath: fmbench_llm_utils/tokenizer.json
-#   fmbench_llm_config_fpath: fmbench_llm_utils/config.json
-#   fmbench_tokenizer_remote_dir: /tmp/fmbench-read/llama3_tokenizer/
-#   # Timeout period in Seconds before a run is stopped
-#   fmbench_complete_timeout: 1200
-#   fmbench_config: https://raw.githubusercontent.com/dheerajoruganty/multi-deploy-ec2/refs/heads/main/configs/config-ec2-llama3-8b.yml
->>>>>>> 91848ba1
