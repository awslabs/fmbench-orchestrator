--- conflicted
+++ resolved
@@ -159,13 +159,11 @@
 
     logger.info(f"Deploying Ec2 Instances")
     if config_data["run_steps"]["deploy_ec2_instance"]:
-<<<<<<< HEAD
-        iam_arn = get_iam_role()
-=======
+
         iam_arn = config_data["aws"].get(
             get_iam_role(), create_iam_instance_profile_arn()
         )
->>>>>>> 91848ba1
+
         logger.info(f"iam arn: {iam_arn}")
         # WIP Parallelize This.
         for instance in config_data["instances"]:
@@ -234,11 +232,9 @@
                     CapacityReservationTarget)
                 instance_id_list.append(instance_id)
                 instance_data_map[instance_id] = {
-<<<<<<< HEAD
+
                 "fmbench_config": instance["fmbench_config"],
-=======
-                    "fmbench_config": instance["fmbench_config"],
->>>>>>> 91848ba1
+
                     "post_startup_script": instance["post_startup_script"],
                     "fmbench_llm_tokenizer_fpath": instance.get(
                         "fmbench_llm_tokenizer_fpath"
